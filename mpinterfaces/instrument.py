# coding: utf-8
# Copyright (c) Henniggroup.
# Distributed under the terms of the MIT License.

from __future__ import division, print_function, unicode_literals, \
    absolute_import

"""
The instrument module:
defines the inputset and the job

"""
import sys
import os
import shutil
import subprocess
import logging

from pymatgen.io.vasp.inputs import Incar, Poscar, Potcar, Kpoints
<<<<<<< HEAD
from pymatgen.io.vasp.sets import DictSet
=======
try:
    from pymatgen.io.vasp.sets import DictVaspInputSet
except ImportError:
    from pymatgen.io.vasp.sets import DictSet as DictVaspInputSet
>>>>>>> e696a8bf

from custodian.custodian import Job, ErrorHandler

from monty.json import MontyDecoder

from fireworks.user_objects.queue_adapters.common_adapter import CommonAdapter

from mpinterfaces.data_processor import MPINTVasprun

from mpinterfaces.default_logger import get_default_logger

__author__ = "Kiran Mathew, Joshua J. Gabriel"
__copyright__ = "Copyright 2017, Henniggroup"
__version__ = "1.6"
__maintainer__ = "Joshua J. Gabriel"
__email__ = "joshgabriel92@gmail.com"
__status__ = "Production"
__date__ = "March 3, 2017"

logger = get_default_logger(__name__)

class MPINTVaspInputSet(DictSet):
    """
    defines the set of input required for a vasp job i.e
    create INCAR, POSCAR, POTCAR & KPOINTS files
    """

    def __init__(self, name, incar, poscar, potcar, kpoints,
                 qadapter=None, script_name='submit_script',
                 vis_logger=None, reuse_path=None, **kwargs):
        """
        default INCAR from config_dict

        """
        self.name = name
        self.incar_init = Incar.from_dict(incar.as_dict())
        self.poscar_init = Poscar.from_dict(poscar.as_dict())
        self.potcar_init = Potcar.from_dict(potcar.as_dict())
        if not isinstance(kpoints, str):
            self.kpoints_init = Kpoints.from_dict(kpoints.as_dict())
        else:
            self.kpoints_init = kpoints
        self.reuse_path = reuse_path  # complete reuse paths
        self.extra = kwargs
        if qadapter is not None:
            self.qadapter = qadapter.from_dict(qadapter.to_dict())
        else:
            self.qadapter = None
        self.script_name = script_name
        config_dict = {}
        config_dict['INCAR'] = self.incar_init.as_dict()
        config_dict['POSCAR'] = self.poscar_init.as_dict()
        # caution the key and the value are not always the same
        config_dict['POTCAR'] = self.potcar_init.as_dict()
        # dict(zip(self.potcar.as_dict()['symbols'],
        # self.potcar.as_dict()['symbols']))
        if not isinstance(kpoints, str):
            config_dict['KPOINTS'] = self.kpoints_init.as_dict()
        else:
            # need to find a way to dictify this kpoints string more
            # appropriately
            config_dict['KPOINTS'] = {'kpts_hse':self.kpoints_init}
        # self.user_incar_settings = self.incar.as_dict()
        DictSet.__init__(self, poscar.structure, config_dict)
                         #**kwargs)
        if vis_logger:
            self.logger = vis_logger
        else:
            self.logger = logger

    def write_input(self, job_dir, make_dir_if_not_present=True,
                    write_cif=False):
        """
        the input files are written to the job_dir
        process(if needed) and write the input files in each directory
        structures read from the poscar files in the directory
        """
        d = job_dir
        if make_dir_if_not_present and not os.path.exists(d):
            os.makedirs(d)
        self.logger.info('writing inputset to : ' + d)
        self.incar_init.write_file(os.path.join(d, 'INCAR'))

        if not isinstance(self.kpoints_init, str):
            # maybe temporary fix, pymatgen does not seem
            # to have a versatile kpoints object for writing a
            # HSE Kpoints file
            self.kpoints_init.write_file(os.path.join(d, 'KPOINTS'))
        else:
            with open(os.path.join(d, 'KPOINTS'), 'w') as kpts:
                for line in self.kpoints_init:
                    kpts.write(line)

        self.potcar_init.write_file(os.path.join(d, 'POTCAR'))
        self.poscar_init.write_file(os.path.join(d, 'POSCAR'),
                               significant_figures=10)
        if self.qadapter is not None:
            with open(os.path.join(d, self.script_name), 'w') as f:
                queue_script = self.qadapter.get_script_str(job_dir)
                f.write(queue_script)

    def as_dict(self):
        qadapter = None
        if self.qadapter:
            qadapter = self.qadapter.to_dict()

        if not isinstance(self.kpoints_init, str):
            kpoints = self.kpoints_init.as_dict()
        else:
            kpoints = [self.kpoints_init]

        d = dict(name=self.name, incar=self.incar_init.as_dict(),
                 poscar=self.poscar_init.as_dict(),
                 potcar=self.potcar_init.as_dict(),
                 kpoints=kpoints,
                 qadapter=qadapter, script_name=self.script_name,
                 kwargs=self.extra)
        d["@module"] = self.__class__.__module__
        d["@class"] = self.__class__.__name__
        d["logger"] = self.logger.name
        return d

    @classmethod
    def from_dict(cls, d):
        incar = Incar.from_dict(d["incar"])
        poscar = Poscar.from_dict(d["poscar"])
        potcar = Potcar.from_dict(d["potcar"])
        kpoints = Kpoints.from_dict(d["kpoints"])
        qadapter = None
        if d["qadapter"] is not None:
            qadapter = CommonAdapter.from_dict(d["qadapter"])
        script_name = d["script_name"]
        return MPINTVaspInputSet(d["name"], incar, poscar, potcar,
                                 kpoints, qadapter,
                                 script_name=script_name,
                                 vis_logger=logging.getLogger(d["logger"]),
                                 **d["kwargs"])


class MPINTJob(Job):
    """
    defines a job i.e setup the required input files and
    launch the job

    Args:
       job_cmd: a list, the command to be issued in each job_dir
                 eg: ['qsub', 'submit_job']
       job_dir: the directory from which the jobs will be launched
    """

    def __init__(self, job_cmd, name='noname', output_file="job.out",
                 parent_job_dir='.', job_dir='untitled', suffix="",
                 final=True, gzipped=False, backup=False, vis=None,
                 auto_npar=True, settings_override=None, wait=True,
                 vjob_logger=None):
        self.job_cmd = job_cmd
        self.name = name
        self.output_file = output_file
        self.parent_job_dir = parent_job_dir
        self.job_dir = job_dir
        self.final = final
        self.backup = backup
        self.gzipped = gzipped
        self.vis = vis
        self.suffix = suffix
        self.settings_override = settings_override
        self.auto_npar = auto_npar
        self.wait = wait
        if vjob_logger:
            self.logger = vjob_logger
        else:
            self.logger = logger

    def setup(self):
        """
        write the input files to the job_dir
        """
        self.vis.write_input(self.job_dir)
        if self.backup:
            os.chdir(os.path.abspath(self.job_dir))
            for f in os.listdir('.'):
                shutil.copy(f, "{}.orig".format(f))
            os.chdir(self.parent_job_dir)

    def run(self):
        """
        move to the job_dir, launch the job and back to the
        parent job directory
        """
        os.chdir(os.path.abspath(self.job_dir))
        self.logger.info('running in : ' + self.job_dir)
        p = None
        # if launching jobs via batch system
        if self.vis.qadapter is not None:
            submit_cmd = \
                self.vis.qadapter.q_commands[self.vis.qadapter.q_type][
                    "submit_cmd"]
            cmd = [submit_cmd, self.vis.script_name]
            with open(self.output_file, 'w') as f:
                p = subprocess.Popen(cmd, stdout=subprocess.PIPE,
                                     stderr=subprocess.PIPE)
                stdout, stderr = p.communicate()
                self.job_id = stdout.rstrip('\n').split()[-1]
                f.write(self.job_id)
        else:
            cmd = list(self.job_cmd)
            with open(self.output_file, 'w') as f:
                p = subprocess.Popen(cmd, stdout=f, stderr=f)
            self.job_id = 0  # None
        os.chdir(self.parent_job_dir)
        if self.wait:
            return p
        else:
            return 0

    def postprocess(self):
        pass

    def name(self):
        return self.__class__.__name__

    def as_dict(self):
        d = dict(job_cmd=self.job_cmd, name=self.name,
                 output_file=self.output_file,
                 parent_job_dir=self.parent_job_dir,
                 job_dir=self.job_dir, suffix=self.suffix,
                 final=self.final, gzipped=self.gzipped,
                 backup=self.backup, vis=self.vis.as_dict(),
                 auto_npar=self.auto_npar,
                 settings_override=self.settings_override,
                 wait=self.wait)
        d["@module"] = self.__class__.__module__
        d["@class"] = self.__class__.__name__
        d["logger"] = self.logger.name
        return d

    @classmethod
    def from_dict(cls, d):
        vis = MontyDecoder().process_decoded(d["vis"])
        return MPINTVaspJob(d["job_cmd"], name=d["name"],
                            output_file=d["output_file"],
                            parent_job_dir=d["parent_job_dir"],
                            job_dir=d["job_dir"],
                            suffix=d["suffix"], final=d["final"],
                            gzipped=d["gzipped"],
                            backup=d["backup"], vis=vis,
                            auto_npar=d["auto_npar"],
                            settings_override=d["settings_override"],
                            wait=d["wait"],
                            vjob_logger=logging.getLogger(d["logger"]))


class MPINTVaspJob(MPINTJob):
    """
    defines a vasp job i.e setup the required input files and
    launch the job

    Args:
       job_cmd: a list, the command to be issued in each job_dir
                 eg: ['qsub', 'submit_job']
       job_dir: the directory from which the jobs will be launched
    """

    def __init__(self, job_cmd, name='noname', output_file="job.out",
                 parent_job_dir='.', job_dir='untitled', suffix="",
                 final=True, gzipped=False, backup=False, vis=None,
                 auto_npar=True, settings_override=None, wait=True,
                 vjob_logger=None):
        MPINTJob.__init__(self, job_cmd, name=name,
                          output_file=output_file,
                          parent_job_dir=parent_job_dir,
                          job_dir=job_dir, suffix=suffix,
                          final=final, gzipped=gzipped,
                          backup=backup, vis=vis, auto_npar=auto_npar,
                          settings_override=settings_override,
                          wait=wait, vjob_logger=vjob_logger)

    def get_final_energy(self):
        vasprun_file_path = self.job_dir + os.sep + 'vasprun.xml'
        try:
            vasprun = MPINTVasprun(vasprun_file_path,
                                   parse_potcar_file=False)
            if vasprun.converged:
                self.logger.info("job {0} in {1} converged".format(self.job_id,
                                                                   self.job_dir))
                return vasprun.final_energy
            else:
                self.logger.info(
                    "job {0} in {1} NOT converged".format(self.job_id,
                                                          self.job_dir))
                return None
        except Exception as ex:
            self.logger.info(
                "error reading vasprun.xml, probably the job {0} in {1} is not done yet.".format(
                    self.job_id,
                    self.job_dir))
            return None


class MPINTVaspErrors(ErrorHandler):
    """
    handles restarting of jobs that exceed the walltime
    employs the check + correct method of custodian ErrorHandler
    """
    pass<|MERGE_RESOLUTION|>--- conflicted
+++ resolved
@@ -17,14 +17,14 @@
 import logging
 
 from pymatgen.io.vasp.inputs import Incar, Poscar, Potcar, Kpoints
-<<<<<<< HEAD
+
 from pymatgen.io.vasp.sets import DictSet
-=======
-try:
-    from pymatgen.io.vasp.sets import DictVaspInputSet
-except ImportError:
-    from pymatgen.io.vasp.sets import DictSet as DictVaspInputSet
->>>>>>> e696a8bf
+# uncomment for python2.7 pymatgen versions compatibility and more changes, refer
+# ufhpc_py27_compat branch 
+#try:
+#    from pymatgen.io.vasp.sets import DictVaspInputSet
+#except ImportError:
+#    from pymatgen.io.vasp.sets import DictSet as DictVaspInputSet
 
 from custodian.custodian import Job, ErrorHandler
 
