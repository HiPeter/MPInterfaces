--- conflicted
+++ resolved
@@ -21,15 +21,10 @@
    - nosetests mpinterfaces --with-coverage
    - codecov
 branches:
-<<<<<<< HEAD
-  only:
-    - master
-    - main_recipes
-=======
   except:
     - gh-pages
     - development
->>>>>>> 0f67d712
+    - bitbucket_dev
 notifications:
   email:
     recipients:
